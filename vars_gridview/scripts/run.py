--- conflicted
+++ resolved
@@ -687,13 +687,9 @@
         self.image_mosaic.hide_discarded = False
         self.image_mosaic.hide_to_review = False
         self.image_mosaic._hide_labeled = self.ui.hideLabeled.isChecked()
-<<<<<<< HEAD
+        self.image_mosaic._hide_unlabeled = self.ui.hideUnlabeled.isChecked()
 
         self.image_mosaic.sort_rect_widgets(self._sort_method)
-=======
-        self.image_mosaic._hide_unlabeled = self.ui.hideUnlabeled.isChecked()
-        # self.image_mosaic.sort_rect_widgets(method)
->>>>>>> cf92bb3a
         self.image_mosaic.render_mosaic()
 
     @QtCore.pyqtSlot(int)
